--- conflicted
+++ resolved
@@ -96,7 +96,7 @@
         VirtAddr::from(launch_info.stage2_end as u64),
         PhysAddr::from(0x808000u64),
     );
-<<<<<<< HEAD
+
     let heap_mapping =
         FixedAddressMappingRange::new(region.start(), region.end(), PhysAddr::from(0u64));
     init_kernel_mapping_info(kernel_mapping, Some(heap_mapping));
@@ -104,11 +104,7 @@
     let cpuid_page = unsafe { &*(launch_info.cpuid_page as *const SnpCpuidTable) };
 
     register_cpuid_table(cpuid_page);
-    paging_init_early(platform, launch_info.vtom).expect("Failed to initialize early paging");
-=======
-    register_cpuid_table(unsafe { &CPUID_PAGE });
     paging_init_early(platform).expect("Failed to initialize early paging");
->>>>>>> 6714d116
 
     set_init_pgtable(PageTableRef::shared(unsafe { addr_of_mut!(pgtable) }));
 
